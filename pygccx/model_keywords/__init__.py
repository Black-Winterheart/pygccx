--- conflicted
+++ resolved
@@ -24,11 +24,8 @@
 from .mass import Mass
 from .material import Material
 from .elastic import Elastic
-<<<<<<< HEAD
 from .hyperelastic import HyperElastic
-=======
 from .density import Density
->>>>>>> 4bf709cd
 from .plastic import Plastic, CyclicHardening
 from .orientation import Orientation
 from .transform import Transform
