--- conflicted
+++ resolved
@@ -6,18 +6,6 @@
 
 # Calculix files in examples
 executables/
-<<<<<<< HEAD
-*.12d
-*.cvg
-*.dat
-*.frd
-*.inp
-*.sta
-*.nam
-*.out
-*.fbd
-*.eig
-=======
 examples/**/*.12d
 examples/**/*.cvg
 examples/**/*.dat
@@ -27,5 +15,4 @@
 examples/**/*.nam
 examples/**/*.out
 examples/**/*.fbd
-examples/**/*.eig
->>>>>>> 7845b293
+examples/**/*.eig